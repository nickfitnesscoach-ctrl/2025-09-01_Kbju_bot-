"""Flask-based admin panel for managing bot texts."""

import json
import logging
import os
import secrets
import sys
from functools import wraps
from pathlib import Path
from typing import Any

CURRENT_DIR = Path(__file__).resolve().parent
PROJECT_ROOT = CURRENT_DIR.parent
if str(PROJECT_ROOT) not in sys.path:
    sys.path.insert(0, str(PROJECT_ROOT))

import requests
from dotenv import load_dotenv
from flask import Flask, flash, jsonify, redirect, render_template, request, session, url_for
from flask_wtf.csrf import CSRFProtect
from requests import RequestException
from werkzeug.security import check_password_hash, generate_password_hash

from config import ADMIN_CHAT_ID, TELEGRAM_BOT_TOKEN

for env_path in (PROJECT_ROOT / ".env", CURRENT_DIR / ".env"):
    load_dotenv(env_path, override=False)

logger = logging.getLogger(__name__)

TEMPLATES_DIR = os.path.join(os.path.dirname(os.path.dirname(__file__)), "templates")
TEXTS_FILE = os.path.join(os.path.dirname(__file__), "texts_data.json")


def _load_secret_key() -> str:
    secret_key = os.getenv("SECRET_KEY")
    if secret_key:
        return secret_key

    generated = secrets.token_hex(32)
    logger.warning("SECRET_KEY is not set; generated ephemeral key for current session")
    return generated


def _load_password_hash() -> str:
    password_hash = os.getenv("ADMIN_PASSWORD_HASH")
    if password_hash:
        return password_hash

    plain_password = os.getenv("ADMIN_PASSWORD")
    if plain_password:
        logger.warning(
            "ADMIN_PASSWORD is configured in plaintext; hashing at runtime. "
            "Set ADMIN_PASSWORD_HASH to avoid storing secrets in clear text."
        )
        return generate_password_hash(plain_password)

    raise RuntimeError(
        "Admin panel password is not configured. Set ADMIN_PASSWORD_HASH environment variable."
    )


app = Flask(__name__, template_folder=TEMPLATES_DIR)
app.secret_key = _load_secret_key()
app.config.update(
    SESSION_COOKIE_HTTPONLY=True,
    SESSION_COOKIE_SAMESITE="Lax",
)
csrf = CSRFProtect(app)

PASSWORD_HASH = _load_password_hash()


def load_texts():
    """Load all bot texts from storage."""
    try:
        with open(TEXTS_FILE, "r", encoding="utf-8") as fp:
            return json.load(fp)
    except FileNotFoundError:
        logger.warning("Texts file %s not found; returning empty mapping", TEXTS_FILE)
        return {}


def save_texts(texts):
    """Persist bot texts to storage."""
    with open(TEXTS_FILE, "w", encoding="utf-8") as fp:
        json.dump(texts, fp, ensure_ascii=False, indent=2)


def _extract_file_id(media_type: str, result_payload: Any) -> str | None:
    """Получить file_id из ответа Telegram в зависимости от типа медиа."""

    if not isinstance(result_payload, dict):
        return None

    if media_type == "photo":
        photos = result_payload.get("photo")
        if isinstance(photos, list) and photos:
            last_photo = photos[-1]
            if isinstance(last_photo, dict):
                file_id = last_photo.get("file_id")
                if isinstance(file_id, str):
                    return file_id
        return None

    video = result_payload.get("video")
    if isinstance(video, dict):
        file_id = video.get("file_id")
        if isinstance(file_id, str):
            return file_id
    return None


def login_required(func):
    """Ensure the user is authenticated before accessing the view."""

    @wraps(func)
    def decorated_function(*args, **kwargs):
        if not session.get("authenticated"):
            return redirect(url_for("login"))
        return func(*args, **kwargs)

    return decorated_function


@app.route("/")
@login_required
def index():
    texts = load_texts()
    return render_template("index.html", texts=texts)


def _verify_password(password: str) -> bool:
    return check_password_hash(PASSWORD_HASH, password)


@app.route("/login", methods=["GET", "POST"])
def login():
    if request.method == "POST":
        password = request.form.get("password", "")
        if _verify_password(password):
            session["authenticated"] = True
            session.permanent = False
            return redirect(url_for("index"))

        logger.info("Failed admin login attempt")
        flash("Неверный пароль", "error")

    return render_template("login.html")


@app.route("/logout")
def logout():
    session.pop("authenticated", None)
    return redirect(url_for("login"))


@app.route("/edit/<path:text_key>")
@login_required
def _get_telegram_file_url(file_id: str | None) -> str | None:
    """Resolve direct download URL for a Telegram file."""

    if not file_id or not TELEGRAM_BOT_TOKEN:
        return None

    endpoint = f"https://api.telegram.org/bot{TELEGRAM_BOT_TOKEN}/getFile"

    try:
        response = requests.get(endpoint, params={"file_id": file_id}, timeout=15)
    except RequestException as exc:
        logger.debug("Failed to fetch file path for %s: %s", file_id, exc)
        return None

    try:
        payload = response.json()
    except ValueError:
        logger.debug("Telegram getFile returned non-JSON response for %s", file_id)
        return None

    if not response.ok or not payload.get("ok"):
        logger.debug("Telegram getFile failed for %s: %s", file_id, payload)
        return None

    result = payload.get("result")
    if not isinstance(result, dict):
        return None

    file_path = result.get("file_path")
    if not isinstance(file_path, str):
        return None

    return f"https://api.telegram.org/file/bot{TELEGRAM_BOT_TOKEN}/{file_path}"


def edit_text(text_key):
    texts = load_texts()
    keys = text_key.split(".")
    value = texts

    for key in keys:
        if isinstance(value, dict) and key in value:
            value = value[key]
        else:
            value = None
            break

    photo_preview_url = None
    video_preview_url = None

    if isinstance(value, dict):
        photo_preview_url = _get_telegram_file_url(value.get("photo_file_id"))
        video_preview_url = _get_telegram_file_url(value.get("video_file_id"))

    return render_template(
        "edit_text.html",
        text_key=text_key,
        text_data=value,
        photo_preview_url=photo_preview_url,
        video_preview_url=video_preview_url,
    )


@app.route("/save_text", methods=["POST"])
@login_required
def save_text():
    text_key = request.form["text_key"]
    text_content = request.form.get("text_content", "")
    is_message = request.form.get("is_message") == "1"
    photo_file_id = request.form.get("photo_file_id", "").strip()
    video_file_id = request.form.get("video_file_id", "").strip()
    texts = load_texts()
    keys = text_key.split(".")
    current = texts

    for key in keys[:-1]:
        if key not in current or not isinstance(current[key], dict):
            current[key] = {}
        current = current[key]

    target_key = keys[-1]

    if is_message:
        target = current.get(target_key)
        if not isinstance(target, dict):
            target = {}

        target["text"] = text_content

        if photo_file_id:
            target["photo_file_id"] = photo_file_id
        else:
            target.pop("photo_file_id", None)

        if video_file_id:
            target["video_file_id"] = video_file_id
        else:
            target.pop("video_file_id", None)

        current[target_key] = target
    else:
        current[target_key] = text_content
    save_texts(texts)
    flash("Текст успешно сохранен", "success")
    return redirect(url_for("index"))


@app.route("/upload_media", methods=["POST"])
@login_required
def upload_media():
    if not TELEGRAM_BOT_TOKEN:
        logger.error("Cannot upload media: TELEGRAM_BOT_TOKEN is not configured")
        return (
            jsonify({"ok": False, "error": "Не настроен токен бота для загрузки файлов."}),
            500,
        )

    if ADMIN_CHAT_ID is None:
        logger.error("Cannot upload media: ADMIN_CHAT_ID is not configured")
        return (
            jsonify({"ok": False, "error": "Не указан ADMIN_CHAT_ID для загрузки файлов."}),
            500,
        )

    media_type = request.form.get("media_type", "")
    if media_type not in {"photo", "video"}:
        return jsonify({"ok": False, "error": "Неверный тип медиа."}), 400

    file = request.files.get("media")
    if file is None or not file.filename:
        return jsonify({"ok": False, "error": "Выберите файл для загрузки."}), 400

    telegram_method = "sendPhoto" if media_type == "photo" else "sendVideo"
    telegram_field = "photo" if media_type == "photo" else "video"
    endpoint = f"https://api.telegram.org/bot{TELEGRAM_BOT_TOKEN}/{telegram_method}"

    if hasattr(file, "stream"):
        try:
            file.stream.seek(0)
        except OSError:
            logger.debug("Unable to seek upload stream for %s", file.filename)

    files = {
        telegram_field: (
            file.filename or f"{media_type}.bin",
            file.stream,
            file.mimetype or "application/octet-stream",
        )
    }
    data = {
        "chat_id": str(ADMIN_CHAT_ID),
        "disable_notification": "true",
    }

    try:
        response = requests.post(endpoint, data=data, files=files, timeout=30)
    except RequestException as exc:
        logger.error("Failed to send %s to Telegram: %s", media_type, exc)
        return (
            jsonify({"ok": False, "error": "Не удалось загрузить файл. Попробуйте позже."}),
            502,
        )

    try:
        payload = response.json()
    except ValueError:
        logger.error(
            "Telegram response for %s is not JSON. Status: %s", telegram_method, response.status_code
        )
        return (
            jsonify({"ok": False, "error": "Telegram вернул некорректный ответ."}),
            502,
        )

    if not response.ok or not payload.get("ok"):
        description = payload.get("description") if isinstance(payload, dict) else None
        logger.error(
            "Telegram %s failed: status=%s, payload=%s", telegram_method, response.status_code, payload
        )
        message = "Не удалось загрузить файл в Telegram."
        if description:
            message = f"{message} {description}"
        return jsonify({"ok": False, "error": message}), 502

    file_id = _extract_file_id(media_type, payload.get("result"))
    if not file_id:
        logger.error("Could not extract file_id from Telegram %s response: %s", telegram_method, payload)
        return (
            jsonify({"ok": False, "error": "Не удалось получить file_id из ответа Telegram."}),
            502,
        )

<<<<<<< HEAD
    preview_url = _get_telegram_file_url(file_id)

=======
>>>>>>> ff73c2d9
    logger.info(
        "Uploaded %s for text '%s' with file_id=%s",
        media_type,
        request.form.get("text_key", "<unknown>"),
        file_id,
    )
<<<<<<< HEAD
    return jsonify({"ok": True, "file_id": file_id, "preview_url": preview_url})
=======
    return jsonify({"ok": True, "file_id": file_id})
>>>>>>> ff73c2d9


@app.route("/health")
def health():
    return {"status": "ok"}


if __name__ == "__main__":
    app.run(host="0.0.0.0", port=8080, debug=False)<|MERGE_RESOLUTION|>--- conflicted
+++ resolved
@@ -349,23 +349,12 @@
             502,
         )
 
-<<<<<<< HEAD
-    preview_url = _get_telegram_file_url(file_id)
-
-=======
->>>>>>> ff73c2d9
     logger.info(
         "Uploaded %s for text '%s' with file_id=%s",
         media_type,
         request.form.get("text_key", "<unknown>"),
         file_id,
     )
-<<<<<<< HEAD
-    return jsonify({"ok": True, "file_id": file_id, "preview_url": preview_url})
-=======
-    return jsonify({"ok": True, "file_id": file_id})
->>>>>>> ff73c2d9
-
 
 @app.route("/health")
 def health():
